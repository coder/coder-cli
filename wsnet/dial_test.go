package wsnet

import (
	"context"
	"crypto/rand"
	"errors"
	"fmt"
	"io"
	"net"
	"strconv"
	"testing"
	"time"

	"github.com/pion/ice/v2"
	"github.com/pion/webrtc/v3"
	"github.com/stretchr/testify/assert"
	"github.com/stretchr/testify/require"

	"cdr.dev/slog/sloggers/slogtest"
)

func ExampleDial_basic() {
	servers := []webrtc.ICEServer{{
		URLs:           []string{"turns:master.cdr.dev"},
		Username:       "kyle",
		Credential:     "pass",
		CredentialType: webrtc.ICECredentialTypePassword,
	}}

	for _, server := range servers {
		err := DialICE(server, nil)
		if errors.Is(err, ErrInvalidCredentials) {
			// You could do something...
		}
		if errors.Is(err, ErrMismatchedProtocol) {
			// Likely they used TURNS when they should have used TURN.
			// Or they could have used TURN instead of TURNS.
		}
	}

	dialer, err := DialWebsocket(context.Background(), "wss://master.cdr.dev/agent/workspace/connect", &DialOptions{
		ICEServers: servers,
	}, nil)
	if err != nil {
		// Do something...
	}
	conn, err := dialer.DialContext(context.Background(), "tcp", "localhost:13337")
	if err != nil {
		// Something...
	}
	defer conn.Close()
	// You now have access to the proxied remote port in `conn`.
}

func TestDial(t *testing.T) {
	t.Run("Timeout", func(t *testing.T) {
		t.Parallel()

		connectAddr, _ := createDumbBroker(t)

		ctx, cancelFunc := context.WithTimeout(context.Background(), time.Millisecond*50)
		defer cancelFunc()
		dialer, err := DialWebsocket(ctx, connectAddr, nil, nil)
		require.True(t, errors.Is(err, context.DeadlineExceeded))
		require.NotNil(t, dialer)
		require.Error(t, dialer.conn.Close(), "already wrote close")

		// Ensure the rtc peer connection is closed. Setting the config options
		// to empty struct does nothing, but it does fail if the rtc peer conn
		// is closed.
		err = dialer.rtc.SetConfiguration(webrtc.Configuration{})
		require.Error(t, err)
		require.ErrorIs(t, err, webrtc.ErrConnectionClosed)
	})

	t.Run("Ping", func(t *testing.T) {
		t.Parallel()
		log := slogtest.Make(t, nil)

		connectAddr, listenAddr := createDumbBroker(t)
		l, err := Listen(context.Background(), ListenOptions{
			Log:       log,
			BrokerURL: listenAddr,
		})
		require.NoError(t, err)
		defer l.Close()

		dialer, err := DialWebsocket(context.Background(), connectAddr, &DialOptions{
			Log: &log,
		}, nil)
		require.NoError(t, err)

		err = dialer.Ping(context.Background())
		require.NoError(t, err)
	})

	t.Run("Ping Close", func(t *testing.T) {
		t.Parallel()
		log := slogtest.Make(t, nil)

		connectAddr, listenAddr := createDumbBroker(t)
		l, err := Listen(context.Background(), ListenOptions{
			Log:       log,
			BrokerURL: listenAddr,
		})
		require.NoError(t, err)
		defer l.Close()

		turnAddr, closeTurn := createTURNServer(t, ice.SchemeTypeTURN)
		dialer, err := DialWebsocket(context.Background(), connectAddr, &DialOptions{
			Log: &log,
			ICEServers: []webrtc.ICEServer{{
				URLs:           []string{fmt.Sprintf("turn:%s", turnAddr)},
				Username:       "example",
				Credential:     testPass,
				CredentialType: webrtc.ICECredentialTypePassword,
			}},
		}, nil)
		require.NoError(t, err)

		_ = dialer.Ping(context.Background())
		closeTurn()
		err = dialer.Ping(context.Background())
		assert.Error(t, err)
		assert.ErrorIs(t, err, io.EOF)
	})

	t.Run("OPError", func(t *testing.T) {
		t.Parallel()
		log := slogtest.Make(t, nil)

		connectAddr, listenAddr := createDumbBroker(t)
		l, err := Listen(context.Background(), ListenOptions{
			Log:       log,
			BrokerURL: listenAddr,
		})
		require.NoError(t, err)
		defer l.Close()

		dialer, err := DialWebsocket(context.Background(), connectAddr, &DialOptions{
			Log: &log,
		}, nil)
		require.NoError(t, err)

		_, err = dialer.DialContext(context.Background(), "tcp", "localhost:100")
		assert.Error(t, err)

		// Double pointer intended.
		netErr := &net.OpError{}
		assert.ErrorAs(t, err, &netErr)
	})

	t.Run("Proxy", func(t *testing.T) {
		t.Parallel()
		log := slogtest.Make(t, nil)

		listener, err := net.Listen("tcp", "0.0.0.0:0")
		require.NoError(t, err)

		msg := []byte("Hello!")
		go func() {
			conn, err := listener.Accept()
			require.NoError(t, err)

			_, _ = conn.Write(msg)
		}()

		connectAddr, listenAddr := createDumbBroker(t)
		l, err := Listen(context.Background(), ListenOptions{
			Log:       log,
			BrokerURL: listenAddr,
		})
		require.NoError(t, err)
		defer l.Close()

		dialer, err := DialWebsocket(context.Background(), connectAddr, &DialOptions{
			Log: &log,
		}, nil)
		require.NoError(t, err)

		conn, err := dialer.DialContext(context.Background(), listener.Addr().Network(), listener.Addr().String())
		require.NoError(t, err)

		rec := make([]byte, len(msg))
		_, err = conn.Read(rec)
		require.NoError(t, err)

		assert.Equal(t, msg, rec)
	})

	// Expect that we'd get an EOF on the server closing.
	t.Run("EOF on Close", func(t *testing.T) {
		t.Parallel()
		log := slogtest.Make(t, nil)

		listener, err := net.Listen("tcp", "0.0.0.0:0")
		require.NoError(t, err)
		go func() {
			_, _ = listener.Accept()
		}()

		connectAddr, listenAddr := createDumbBroker(t)
		l, err := Listen(context.Background(), ListenOptions{
			Log:       log,
			BrokerURL: listenAddr,
		})
		require.NoError(t, err)
		defer l.Close()

		dialer, err := DialWebsocket(context.Background(), connectAddr, &DialOptions{
			Log: &log,
		}, nil)
		require.NoError(t, err)

		conn, err := dialer.DialContext(context.Background(), listener.Addr().Network(), listener.Addr().String())
		require.NoError(t, err)

		go l.Close()
		rec := make([]byte, 16)
		_, err = conn.Read(rec)
		assert.ErrorIs(t, err, io.EOF)
	})

	t.Run("Disconnect", func(t *testing.T) {
		t.Parallel()
		log := slogtest.Make(t, nil)

		connectAddr, listenAddr := createDumbBroker(t)
		l, err := Listen(context.Background(), ListenOptions{
			Log:       log,
			BrokerURL: listenAddr,
		})
		require.NoError(t, err)
		defer l.Close()

		dialer, err := DialWebsocket(context.Background(), connectAddr, &DialOptions{
			Log: &log,
		}, nil)
		require.NoError(t, err)

		err = dialer.Close()
		require.NoError(t, err)

		err = dialer.Ping(context.Background())
		assert.ErrorIs(t, err, webrtc.ErrConnectionClosed)
	})

	t.Run("Disconnect DialContext", func(t *testing.T) {
		t.Parallel()
		log := slogtest.Make(t, nil)

		tcpListener, err := net.Listen("tcp", "0.0.0.0:0")
		require.NoError(t, err)
		go func() {
			_, _ = tcpListener.Accept()
		}()

		connectAddr, listenAddr := createDumbBroker(t)
		l, err := Listen(context.Background(), ListenOptions{
			Log:       log,
			BrokerURL: listenAddr,
		})
		require.NoError(t, err)
		defer l.Close()

		turnAddr, closeTurn := createTURNServer(t, ice.SchemeTypeTURN)
		dialer, err := DialWebsocket(context.Background(), connectAddr, &DialOptions{
			Log: &log,
			ICEServers: []webrtc.ICEServer{{
				URLs:           []string{fmt.Sprintf("turn:%s", turnAddr)},
				Username:       "example",
				Credential:     testPass,
				CredentialType: webrtc.ICECredentialTypePassword,
			}},
		}, nil)
		require.NoError(t, err)

		conn, err := dialer.DialContext(context.Background(), "tcp", tcpListener.Addr().String())
		require.NoError(t, err)

		// Close the TURN server before reading...
		// WebRTC connections take a few seconds to timeout.
		closeTurn()
		_, err = conn.Read(make([]byte, 16))
		assert.ErrorIs(t, err, io.EOF)
	})

	t.Run("Active Connections", func(t *testing.T) {
		t.Parallel()
		log := slogtest.Make(t, nil)

		listener, err := net.Listen("tcp", "0.0.0.0:0")
		require.NoError(t, err)

		go func() {
			_, _ = listener.Accept()
		}()

		connectAddr, listenAddr := createDumbBroker(t)
<<<<<<< HEAD
		_, err = Listen(context.Background(), ListenOptions{
			Log:       log,
			BrokerURL: listenAddr,
		})
		if err != nil {
			t.Error(err)
			return
		}
=======
		_, err = Listen(context.Background(), slogtest.Make(t, nil), listenAddr, "")
		require.NoError(t, err)
>>>>>>> 426b18ce

		dialer, err := DialWebsocket(context.Background(), connectAddr, &DialOptions{
			Log: &log,
		}, nil)
		require.NoError(t, err)

		conn, err := dialer.DialContext(context.Background(), listener.Addr().Network(), listener.Addr().String())
		require.NoError(t, err)
		assert.Equal(t, 1, dialer.activeConnections())

		_ = conn.Close()
		assert.Equal(t, 0, dialer.activeConnections())

		_, err = dialer.DialContext(context.Background(), listener.Addr().Network(), listener.Addr().String())
		require.NoError(t, err)

		conn, err = dialer.DialContext(context.Background(), listener.Addr().Network(), listener.Addr().String())
		require.NoError(t, err)
		assert.Equal(t, 2, dialer.activeConnections())

		_ = conn.Close()
		assert.Equal(t, 1, dialer.activeConnections())
	})

	t.Run("Close Listeners on Disconnect", func(t *testing.T) {
		t.Parallel()
		log := slogtest.Make(t, nil)

		listener, err := net.Listen("tcp", "0.0.0.0:0")
		require.NoError(t, err)
		go func() {
			for {
				c, _ := listener.Accept()

				go func() {
					b := make([]byte, 5)
					_, err := c.Read(b)
					if err != nil {
						return
					}
					_, err = c.Write(b)
					require.NoError(t, err)
				}()
			}
		}()
		connectAddr, listenAddr := createDumbBroker(t)
		_, err = Listen(context.Background(), ListenOptions{
			Log:       log,
			BrokerURL: listenAddr,
		})
		require.NoError(t, err)

		d1, err := DialWebsocket(context.Background(), connectAddr, &DialOptions{
			Log: &log,
		}, nil)
		require.NoError(t, err)
		_, err = d1.DialContext(context.Background(), listener.Addr().Network(), listener.Addr().String())
		require.NoError(t, err)

		d2, err := DialWebsocket(context.Background(), connectAddr, &DialOptions{
			Log: &log,
		}, nil)
		require.NoError(t, err)
		conn, err := d2.DialContext(context.Background(), listener.Addr().Network(), listener.Addr().String())
		require.NoError(t, err)
		err = d1.Close()
		require.NoError(t, err)

		// TODO: This needs to be longer than the KeepAlive timeout for the RTC connection.
		// Once the listener stores RTC connections instead of io.Closer we can directly
		// reference the RTC connection to ensure it's properly closed.
		time.Sleep(time.Second * 10)

		b := []byte("hello")
		_, err = conn.Write(b)
		require.NoError(t, err)
		_, err = conn.Read(b)
		require.NoError(t, err)
	})
}

func BenchmarkThroughput(b *testing.B) {
	sizes := []int64{
		4,
		16,
		128,
		256,
		1024,
		4096,
		16384,
		32768,
	}

	listener, err := net.Listen("tcp", "0.0.0.0:0")
	if err != nil {
		b.Error(err)
		return
	}
	go func() {
		for {
			conn, err := listener.Accept()
			if err != nil {
				b.Error(err)
				return
			}
			go func() {
				_, _ = io.Copy(io.Discard, conn)
			}()
		}
	}()
	connectAddr, listenAddr := createDumbBroker(b)
	l, err := Listen(context.Background(), ListenOptions{
		Log:       slogtest.Make(b, nil),
		BrokerURL: listenAddr,
	})
	if err != nil {
		b.Error(err)
		return
	}
	defer l.Close()

	dialer, err := DialWebsocket(context.Background(), connectAddr, nil, nil)
	if err != nil {
		b.Error(err)
		return
	}
	for _, size := range sizes {
		size := size
		bytes := make([]byte, size)
		_, _ = rand.Read(bytes)
		b.Run("Rand"+strconv.Itoa(int(size)), func(b *testing.B) {
			b.SetBytes(size)
			b.ReportAllocs()

			conn, err := dialer.DialContext(context.Background(), listener.Addr().Network(), listener.Addr().String())
			if err != nil {
				b.Error(err)
				return
			}
			defer conn.Close()

			for i := 0; i < b.N; i++ {
				_, err := conn.Write(bytes)
				if err != nil {
					b.Error(err)
					break
				}
			}
		})
	}
}<|MERGE_RESOLUTION|>--- conflicted
+++ resolved
@@ -297,19 +297,11 @@
 		}()
 
 		connectAddr, listenAddr := createDumbBroker(t)
-<<<<<<< HEAD
 		_, err = Listen(context.Background(), ListenOptions{
 			Log:       log,
 			BrokerURL: listenAddr,
 		})
-		if err != nil {
-			t.Error(err)
-			return
-		}
-=======
-		_, err = Listen(context.Background(), slogtest.Make(t, nil), listenAddr, "")
-		require.NoError(t, err)
->>>>>>> 426b18ce
+		require.NoError(t, err)
 
 		dialer, err := DialWebsocket(context.Background(), connectAddr, &DialOptions{
 			Log: &log,
