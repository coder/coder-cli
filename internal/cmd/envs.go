package cmd

import (
	"bytes"
	"context"
	"encoding/json"
	"fmt"
	"io"
	"io/ioutil"

	"cdr.dev/coder-cli/coder-sdk"
	"cdr.dev/coder-cli/internal/coderutil"
	"cdr.dev/coder-cli/internal/x/xcobra"
	"cdr.dev/coder-cli/pkg/clog"
	"cdr.dev/coder-cli/pkg/tablewriter"

	"github.com/manifoldco/promptui"
	"github.com/spf13/cobra"
	"golang.org/x/xerrors"
)

const defaultImgTag = "latest"

func envsCmd() *cobra.Command {
	cmd := &cobra.Command{
		Use:   "envs",
		Short: "Interact with Coder environments",
		Long:  "Perform operations on the Coder environments owned by the active user.",
	}

	cmd.AddCommand(
		lsEnvsCommand(),
		stopEnvsCmd(),
		rmEnvsCmd(),
		watchBuildLogCommand(),
		rebuildEnvCommand(),
		createEnvCmd(),
		environmentFromConfigCmd(true),
		environmentFromConfigCmd(false),
		editEnvCmd(),
	)
	return cmd
}

const (
	humanOutput = "human"
	jsonOutput  = "json"
)

func lsEnvsCommand() *cobra.Command {
	var (
		outputFmt string
		user      string
		provider  string
	)

	cmd := &cobra.Command{
		Use:   "ls",
		Short: "list all environments owned by the active user",
		Long:  "List all Coder environments owned by the active user.",
		RunE: func(cmd *cobra.Command, args []string) error {
			ctx := cmd.Context()
			client, err := newClient(ctx, true)
			if err != nil {
				return err
			}
			envs, err := getEnvs(ctx, client, user)
			if err != nil {
				return err
			}
			if provider != "" {
				envs, err = getEnvsByProvider(ctx, client, provider, user)
				if err != nil {
					return err
				}
			}
			if len(envs) < 1 {
				clog.LogInfo("no environments found")
				envs = []coder.Environment{} // ensures that json output still marshals
			}

			switch outputFmt {
			case humanOutput:
				envs, err := coderutil.EnvsHumanTable(ctx, client, envs)
				if err != nil {
					return err
				}
				err = tablewriter.WriteTable(cmd.OutOrStdout(), len(envs), func(i int) interface{} {
					return envs[i]
				})
				if err != nil {
					return xerrors.Errorf("write table: %w", err)
				}
			case jsonOutput:
				err := json.NewEncoder(cmd.OutOrStdout()).Encode(envs)
				if err != nil {
					return xerrors.Errorf("write environments as JSON: %w", err)
				}
			default:
				return xerrors.Errorf("unknown --output value %q", outputFmt)
			}
			return nil
		},
	}

	cmd.Flags().StringVar(&user, "user", coder.Me, "Specify the user whose resources to target")
	cmd.Flags().StringVarP(&outputFmt, "output", "o", humanOutput, "human | json")
	cmd.Flags().StringVarP(&provider, "provider", "p", "", "Filter environments by a particular workspace provider name.")

	return cmd
}

func stopEnvsCmd() *cobra.Command {
	var user string
	cmd := &cobra.Command{
		Use:   "stop [...environment_names]",
		Short: "stop Coder environments by name",
		Long:  "Stop Coder environments by name",
		Example: `coder envs stop front-end-env
coder envs stop front-end-env backend-env

# stop all of your environments
coder envs ls -o json | jq -c '.[].name' | xargs coder envs stop

# stop all environments for a given user
coder envs --user charlie@coder.com ls -o json \
	| jq -c '.[].name' \
	| xargs coder envs --user charlie@coder.com stop`,
		Args: cobra.MinimumNArgs(1),
		RunE: func(cmd *cobra.Command, args []string) error {
			ctx := cmd.Context()
			client, err := newClient(ctx, true)
			if err != nil {
				return xerrors.Errorf("new client: %w", err)
			}

			egroup := clog.LoggedErrGroup()
			for _, envName := range args {
				envName := envName
				egroup.Go(func() error {
					env, err := findEnv(ctx, client, envName, user)
					if err != nil {
						return err
					}

					if err = client.StopEnvironment(ctx, env.ID); err != nil {
						return clog.Error(fmt.Sprintf("stop environment %q", env.Name),
							clog.Causef(err.Error()), clog.BlankLine,
							clog.Hintf("current environment status is %q", env.LatestStat.ContainerStatus),
						)
					}
					clog.LogSuccess(fmt.Sprintf("successfully stopped environment %q", envName))
					return nil
				})
			}

			return egroup.Wait()
		},
	}
	cmd.Flags().StringVar(&user, "user", coder.Me, "Specify the user whose resources to target")
	return cmd
}

func createEnvCmd() *cobra.Command {
	var (
		org             string
		cpu             float32
		memory          float32
		disk            int
		gpus            int
		img             string
		tag             string
		follow          bool
		useCVM          bool
		providerName    string
		enableAutostart bool
	)

	cmd := &cobra.Command{
		Use:   "create [environment_name]",
		Short: "create a new environment.",
		Args:  xcobra.ExactArgs(1),
		Long:  "Create a new Coder environment.",
		Example: `# create a new environment using default resource amounts
coder envs create my-new-env --image ubuntu
coder envs create my-new-powerful-env --cpu 12 --disk 100 --memory 16 --image ubuntu`,
		RunE: func(cmd *cobra.Command, args []string) error {
			ctx := cmd.Context()
			if img == "" {
				return xerrors.New("image unset")
			}

			client, err := newClient(ctx, true)
			if err != nil {
				return err
			}

			multiOrgMember, err := isMultiOrgMember(ctx, client, coder.Me)
			if err != nil {
				return err
			}

			if multiOrgMember && org == "" {
				return xerrors.New("org is required for multi-org members")
			}
			importedImg, err := findImg(ctx, client, findImgConf{
				email:   coder.Me,
				imgName: img,
				orgName: org,
			})
			if err != nil {
				return err
			}

			var provider *coder.KubernetesProvider
			if providerName == "" {
				provider, err = coderutil.DefaultWorkspaceProvider(ctx, client)
				if err != nil {
					return xerrors.Errorf("default workspace provider: %w", err)
				}
			} else {
				provider, err = coderutil.ProviderByName(ctx, client, providerName)
				if err != nil {
					return xerrors.Errorf("provider by name: %w", err)
				}
			}

			// ExactArgs(1) ensures our name value can't panic on an out of bounds.
			createReq := &coder.CreateEnvironmentRequest{
				Name:            args[0],
				ImageID:         importedImg.ID,
				OrgID:           importedImg.OrganizationID,
				ImageTag:        tag,
				CPUCores:        cpu,
				MemoryGB:        memory,
				DiskGB:          disk,
				GPUs:            gpus,
				UseContainerVM:  useCVM,
				ResourcePoolID:  provider.ID,
				Namespace:       provider.DefaultNamespace,
				EnableAutoStart: enableAutostart,
			}

			// if any of these defaulted to their zero value we provision
			// the create request with the imported image defaults instead.
			if createReq.CPUCores == 0 {
				createReq.CPUCores = importedImg.DefaultCPUCores
			}
			if createReq.MemoryGB == 0 {
				createReq.MemoryGB = importedImg.DefaultMemoryGB
			}
			if createReq.DiskGB == 0 {
				createReq.DiskGB = importedImg.DefaultDiskGB
			}

			env, err := client.CreateEnvironment(ctx, *createReq)
			if err != nil {
				return xerrors.Errorf("create environment: %w", err)
			}

			if follow {
				clog.LogSuccess("creating environment...")
				if err := trailBuildLogs(ctx, client, env.ID); err != nil {
					return err
				}
				return nil
			}

			clog.LogSuccess("creating environment...",
				clog.BlankLine,
				clog.Tipf(`run "coder envs watch-build %s" to trail the build logs`, env.Name),
			)
			return nil
		},
	}
	cmd.Flags().StringVarP(&org, "org", "o", "", "name of the organization the environment should be created under.")
	cmd.Flags().StringVarP(&tag, "tag", "t", defaultImgTag, "tag of the image the environment will be based off of.")
	cmd.Flags().Float32VarP(&cpu, "cpu", "c", 0, "number of cpu cores the environment should be provisioned with.")
	cmd.Flags().Float32VarP(&memory, "memory", "m", 0, "GB of RAM an environment should be provisioned with.")
	cmd.Flags().IntVarP(&disk, "disk", "d", 0, "GB of disk storage an environment should be provisioned with.")
	cmd.Flags().IntVarP(&gpus, "gpus", "g", 0, "number GPUs an environment should be provisioned with.")
	cmd.Flags().StringVarP(&img, "image", "i", "", "name of the image to base the environment off of.")
	cmd.Flags().StringVar(&providerName, "provider", "", "name of Workspace Provider with which to create the environment")
	cmd.Flags().BoolVar(&follow, "follow", false, "follow buildlog after initiating rebuild")
	cmd.Flags().BoolVar(&useCVM, "container-based-vm", false, "deploy the environment as a Container-based VM")
	cmd.Flags().BoolVar(&enableAutostart, "enable-autostart", false, "automatically start this environment at your preferred time.")
	_ = cmd.MarkFlagRequired("image")
	return cmd
}

// selectOrg finds the organization in the list or returns the default organization
// if the needle isn't found.
func selectOrg(needle string, haystack []coder.Organization) (*coder.Organization, error) {
	var userOrg *coder.Organization
	for i := range haystack {
		// Look for org by name
		if haystack[i].Name == needle {
			userOrg = &haystack[i]
			break
		}
		// Or use default if the provided is blank
		if needle == "" && haystack[i].Default {
			userOrg = &haystack[i]
			break
		}
	}

	if userOrg == nil {
		if needle != "" {
			return nil, xerrors.Errorf("Unable to locate org '%s'", needle)
		}
		return nil, xerrors.Errorf("Unable to locate a default organization for the user")
	}
	return userOrg, nil
}

// environmentFromConfigCmd will return a create or an update workspace for a template'd workspace.
// The code for create/update is nearly identical.
// If `update` is true, the update command is returned. If false, the create command.
func environmentFromConfigCmd(update bool) *cobra.Command {
	var (
		ref          string
		repo         string
		follow       bool
		filepath     string
		org          string
		providerName string
		envName      string
	)

	run := func(cmd *cobra.Command, args []string) error {
		ctx := cmd.Context()

		// Update requires the env name, and the name should be the first argument.
		if update {
			envName = args[0]
		} else if envName == "" {
			// Create takes the name as a flag, and it must be set
			return clog.Error("Must provide a environment name.",
				clog.BlankLine,
				clog.Tipf("Use --name=<env-name> to name your environment"),
			)
		}

<<<<<<< HEAD
		client, err := newClient(ctx)
		if err != nil {
			return err
		}

		orgs, err := getUserOrgs(ctx, client, coder.Me)
		if err != nil {
			return err
		}

		multiOrgMember := len(orgs) > 1
		if multiOrgMember && org == "" {
			return xerrors.New("org is required for multi-org members")
		}

		// This is the env to be updated/created
		var env *coder.Environment

		// OrgID is the org where the template and env should be created.
		// If we are updating an env, use the orgID from the environment.
		var orgID string
		if update {
			env, err = findEnv(ctx, client, envName, coder.Me)
=======
			client, err := newClient(ctx, true)
>>>>>>> 75ef1bc5
			if err != nil {
				return handleAPIError(err)
			}
			orgID = env.OrganizationID
		} else {
			var userOrg *coder.Organization
			// Select org in list or use default
			userOrg, err := selectOrg(org, orgs)
			if err != nil {
				return err
			}

			orgID = userOrg.ID
		}

		if filepath == "" && ref == "" && repo == "" {
			return clog.Error("Must specify a configuration source",
				"A template source is either sourced from a local file (-f) or from a git repository (--repo-url and --ref)",
			)
		}

		var rd io.Reader
		if filepath != "" {
			b, err := ioutil.ReadFile(filepath)
			if err != nil {
				return xerrors.Errorf("read local file: %w", err)
			}
			rd = bytes.NewReader(b)
		}

		req := coder.ParseTemplateRequest{
			RepoURL:  repo,
			Ref:      ref,
			Local:    rd,
			OrgID:    orgID,
			Filepath: ".coder/coder.yaml",
		}

		version, err := client.ParseTemplate(ctx, req)
		if err != nil {
			return handleAPIError(err)
		}

		provider, err := coderutil.DefaultWorkspaceProvider(ctx, client)
		if err != nil {
			return xerrors.Errorf("default workspace provider: %w", err)
		}

		if update {
			err = client.EditEnvironment(ctx, env.ID, coder.UpdateEnvironmentReq{
				TemplateID: &version.TemplateID,
			})
		} else {
			env, err = client.CreateEnvironment(ctx, coder.CreateEnvironmentRequest{
				OrgID:          orgID,
				TemplateID:     version.TemplateID,
				ResourcePoolID: provider.ID,
				Namespace:      provider.DefaultNamespace,
				Name:           envName,
			})
		}
		if err != nil {
			return handleAPIError(err)
		}

		if follow {
			clog.LogSuccess("creating environment...")
			if err := trailBuildLogs(ctx, client, env.ID); err != nil {
				return err
			}
			return nil
		}

		clog.LogSuccess("creating environment...",
			clog.BlankLine,
			clog.Tipf(`run "coder envs watch-build %s" to trail the build logs`, env.Name),
		)
		return nil
	}

	var cmd *cobra.Command
	if update {
		cmd = &cobra.Command{
			Use:   "edit-from-config",
			Short: "change the template an environment is tracking",
			Long:  "Edit an existing Coder environment using a Workspaces As Code template.",
			Args:  cobra.ExactArgs(1),
			Example: `# edit a new environment from git repository
coder envs edit-from-config dev-env --repo-url https://github.com/cdr/m --ref my-branch
coder envs edit-from-config dev-env -f coder.yaml`,
			RunE: run,
		}
	} else {
		cmd = &cobra.Command{
			Use:   "create-from-config",
			Short: "create a new environment from a template",
			Long:  "Create a new Coder environment using a Workspaces As Code template.",
			Example: `# create a new environment from git repository
coder envs create-from-config --name="dev-env" --repo-url https://github.com/cdr/m --ref my-branch
coder envs create-from-config --name="dev-env" -f coder.yaml`,
			RunE: run,
		}
		cmd.Flags().StringVar(&providerName, "provider", "", "name of Workspace Provider with which to create the environment")
		cmd.Flags().StringVar(&envName, "name", "", "name of the environment to be created")
		cmd.Flags().StringVarP(&org, "org", "o", "", "name of the organization the environment should be created under.")
		// Ref and repo-url can only be used for create
		cmd.Flags().StringVarP(&ref, "ref", "", "master", "git reference to pull template from. May be a branch, tag, or commit hash.")
		cmd.Flags().StringVarP(&repo, "repo-url", "r", "", "URL of the git repository to pull the config from. Config file must live in '.coder/coder.yaml'.")
	}

	cmd.Flags().StringVarP(&filepath, "filepath", "f", "", "path to local template file.")
	cmd.Flags().BoolVar(&follow, "follow", false, "follow buildlog after initiating rebuild")
	return cmd
}

func editEnvCmd() *cobra.Command {
	var (
		org    string
		img    string
		tag    string
		cpu    float32
		memory float32
		disk   int
		gpus   int
		follow bool
		user   string
		force  bool
	)

	cmd := &cobra.Command{
		Use:   "edit",
		Short: "edit an existing environment and initiate a rebuild.",
		Args:  xcobra.ExactArgs(1),
		Long:  "Edit an existing environment and initate a rebuild.",
		Example: `coder envs edit back-end-env --cpu 4

coder envs edit back-end-env --disk 20`,
		RunE: func(cmd *cobra.Command, args []string) error {
			ctx := cmd.Context()
			client, err := newClient(ctx, true)
			if err != nil {
				return err
			}

			envName := args[0]

			env, err := findEnv(ctx, client, envName, user)
			if err != nil {
				return err
			}

			multiOrgMember, err := isMultiOrgMember(ctx, client, user)
			if err != nil {
				return err
			}

			// if the user belongs to multiple organizations we need them to specify which one.
			if multiOrgMember && org == "" {
				return xerrors.New("org is required for multi-org members")
			}

			req, err := buildUpdateReq(ctx, client, updateConf{
				cpu:         cpu,
				memGB:       memory,
				diskGB:      disk,
				gpus:        gpus,
				environment: env,
				user:        user,
				image:       img,
				imageTag:    tag,
				orgName:     org,
			})
			if err != nil {
				return err
			}

			if !force && env.LatestStat.ContainerStatus == coder.EnvironmentOn {
				_, err = (&promptui.Prompt{
					Label:     fmt.Sprintf("Rebuild environment %q? (will destroy any work outside of your home directory)", env.Name),
					IsConfirm: true,
				}).Run()
				if err != nil {
					return clog.Fatal(
						"failed to confirm prompt", clog.BlankLine,
						clog.Tipf(`use "--force" to rebuild without a confirmation prompt`),
					)
				}
			}

			if err := client.EditEnvironment(ctx, env.ID, *req); err != nil {
				return xerrors.Errorf("failed to apply changes to environment %q: %w", envName, err)
			}

			if follow {
				clog.LogSuccess("applied changes to the environment, rebuilding...")
				if err := trailBuildLogs(ctx, client, env.ID); err != nil {
					return err
				}
				return nil
			}

			clog.LogSuccess("applied changes to the environment, rebuilding...",
				clog.BlankLine,
				clog.Tipf(`run "coder envs watch-build %s" to trail the build logs`, envName),
			)
			return nil
		},
	}
	cmd.Flags().StringVarP(&org, "org", "o", "", "name of the organization the environment should be created under.")
	cmd.Flags().StringVarP(&img, "image", "i", "", "name of the image you want the environment to be based off of.")
	cmd.Flags().StringVarP(&tag, "tag", "t", "latest", "image tag of the image you want to base the environment off of.")
	cmd.Flags().Float32VarP(&cpu, "cpu", "c", 0, "The number of cpu cores the environment should be provisioned with.")
	cmd.Flags().Float32VarP(&memory, "memory", "m", 0, "The amount of RAM an environment should be provisioned with.")
	cmd.Flags().IntVarP(&disk, "disk", "d", 0, "The amount of disk storage an environment should be provisioned with.")
	cmd.Flags().IntVarP(&gpus, "gpu", "g", 0, "The amount of disk storage to provision the environment with.")
	cmd.Flags().BoolVar(&follow, "follow", false, "follow buildlog after initiating rebuild")
	cmd.Flags().StringVar(&user, "user", coder.Me, "Specify the user whose resources to target")
	cmd.Flags().BoolVar(&force, "force", false, "force rebuild without showing a confirmation prompt")
	return cmd
}

func rmEnvsCmd() *cobra.Command {
	var (
		force bool
		user  string
	)

	cmd := &cobra.Command{
		Use:   "rm [...environment_names]",
		Short: "remove Coder environments by name",
		Args:  cobra.MinimumNArgs(1),
		RunE: func(cmd *cobra.Command, args []string) error {
			ctx := cmd.Context()
			client, err := newClient(ctx, true)
			if err != nil {
				return err
			}
			if !force {
				confirm := promptui.Prompt{
					Label:     fmt.Sprintf("Delete environments %q? (all data will be lost)", args),
					IsConfirm: true,
				}
				if _, err := confirm.Run(); err != nil {
					return clog.Fatal(
						"failed to confirm deletion", clog.BlankLine,
						clog.Tipf(`use "--force" to rebuild without a confirmation prompt`),
					)
				}
			}

			egroup := clog.LoggedErrGroup()
			for _, envName := range args {
				envName := envName
				egroup.Go(func() error {
					env, err := findEnv(ctx, client, envName, user)
					if err != nil {
						return err
					}
					if err = client.DeleteEnvironment(ctx, env.ID); err != nil {
						return clog.Error(
							fmt.Sprintf(`failed to delete environment "%s"`, env.Name),
							clog.Causef(err.Error()),
						)
					}
					clog.LogSuccess(fmt.Sprintf("deleted environment %q", env.Name))
					return nil
				})
			}
			return egroup.Wait()
		},
	}
	cmd.Flags().BoolVarP(&force, "force", "f", false, "force remove the specified environments without prompting first")
	cmd.Flags().StringVar(&user, "user", coder.Me, "Specify the user whose resources to target")
	return cmd
}

type updateConf struct {
	cpu         float32
	memGB       float32
	diskGB      int
	gpus        int
	environment *coder.Environment
	user        string
	image       string
	imageTag    string
	orgName     string
}

func buildUpdateReq(ctx context.Context, client coder.Client, conf updateConf) (*coder.UpdateEnvironmentReq, error) {
	var (
		updateReq       coder.UpdateEnvironmentReq
		defaultCPUCores float32
		defaultMemGB    float32
		defaultDiskGB   int
	)

	// If this is not empty it means the user is requesting to change the environment image.
	if conf.image != "" {
		importedImg, err := findImg(ctx, client, findImgConf{
			email:   conf.user,
			imgName: conf.image,
			orgName: conf.orgName,
		})
		if err != nil {
			return nil, err
		}

		// If the user passes an image arg of the image that
		// the environment is already using, it was most likely a mistake.
		if conf.image != importedImg.Repository {
			return nil, xerrors.Errorf("environment is already using image %q", conf.image)
		}

		// Since the environment image is being changed,
		// the resource amount defaults should be changed to
		// reflect that of the default resource amounts of the new image.
		defaultCPUCores = importedImg.DefaultCPUCores
		defaultMemGB = importedImg.DefaultMemoryGB
		defaultDiskGB = importedImg.DefaultDiskGB
		updateReq.ImageID = &importedImg.ID
	} else {
		// if the environment image is not being changed, the default
		// resource amounts should reflect the default resource amounts
		// of the image the environment is already using.
		defaultCPUCores = conf.environment.CPUCores
		defaultMemGB = conf.environment.MemoryGB
		defaultDiskGB = conf.environment.DiskGB
		updateReq.ImageID = &conf.environment.ImageID
	}

	// The following logic checks to see if the user specified
	// any resource amounts for the environment that need to be changed.
	// If they did not, then we will get the zero value back
	// and should set the resource amount to the default.

	if conf.cpu == 0 {
		updateReq.CPUCores = &defaultCPUCores
	} else {
		updateReq.CPUCores = &conf.cpu
	}

	if conf.memGB == 0 {
		updateReq.MemoryGB = &defaultMemGB
	} else {
		updateReq.MemoryGB = &conf.memGB
	}

	if conf.diskGB == 0 {
		updateReq.DiskGB = &defaultDiskGB
	} else {
		updateReq.DiskGB = &conf.diskGB
	}

	// Environment disks can not be shrink so we have to overwrite this
	// if the user accidentally requests it or if the default diskGB value for a
	// newly requested image is smaller than the current amount the environment is using.
	if *updateReq.DiskGB < conf.environment.DiskGB {
		clog.LogWarn("disk can not be shrunk",
			fmt.Sprintf("keeping environment disk at %d GB", conf.environment.DiskGB),
		)
		updateReq.DiskGB = &conf.environment.DiskGB
	}

	if conf.gpus != 0 {
		updateReq.GPUs = &conf.gpus
	}

	if conf.imageTag == "" {
		// We're forced to make an alloc here because untyped string consts are not addressable.
		// i.e.  updateReq.ImageTag = &defaultImgTag results in :
		// invalid operation: cannot take address of defaultImgTag (untyped string constant "latest")
		imgTag := defaultImgTag
		updateReq.ImageTag = &imgTag
	} else {
		updateReq.ImageTag = &conf.imageTag
	}
	return &updateReq, nil
}<|MERGE_RESOLUTION|>--- conflicted
+++ resolved
@@ -342,8 +342,7 @@
 			)
 		}
 
-<<<<<<< HEAD
-		client, err := newClient(ctx)
+		client, err := newClient(ctx, true)
 		if err != nil {
 			return err
 		}
@@ -366,9 +365,6 @@
 		var orgID string
 		if update {
 			env, err = findEnv(ctx, client, envName, coder.Me)
-=======
-			client, err := newClient(ctx, true)
->>>>>>> 75ef1bc5
 			if err != nil {
 				return handleAPIError(err)
 			}
